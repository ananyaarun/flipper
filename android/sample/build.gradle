--- conflicted
+++ resolved
@@ -45,39 +45,21 @@
     androidTestImplementation deps.supportTestRunner
     androidTestImplementation deps.supportEspresso
     // Litho
-<<<<<<< HEAD
-//    implementation 'com.facebook.litho:litho-core:0.15.0'
-//    implementation 'com.facebook.litho:litho-widget:0.15.0'
-//    compileOnly 'com.facebook.litho:litho-annotations:0.15.0'
+//    implementation deps.lithoCore
+//    implementation deps.lithoWidget
+//    compileOnly deps.lithoAnnotations
 
-//    annotationProcessor 'com.facebook.litho:litho-processor:0.15.0'
-=======
-    implementation deps.lithoCore
-    implementation deps.lithoWidget
-    compileOnly deps.lithoAnnotations
-
-    annotationProcessor deps.lithoProcessor
->>>>>>> 2076fc8f
+//    annotationProcessor deps.lithoProcessor
 
     // SoLoader
     implementation deps.soloader
 
-    // For integration with Fresco
-<<<<<<< HEAD
-//    implementation 'com.facebook.litho:litho-fresco:0.15.0'
-
+// For integration with Fresco
+//    implementation deps.lithoFresco
     // For testing
-//    testImplementation 'com.facebook.litho:litho-testing:0.15.0'
-
-    implementation 'com.squareup.okhttp3:okhttp:3.10.0'
-    implementation project(':fbjni')
-=======
-    implementation deps.lithoFresco
-
-    // For testing
-    testImplementation deps.lithoTesting
+//    testImplementation deps.lithoTesting
 
     implementation deps.okhttp3
->>>>>>> 2076fc8f
     implementation project(':android')
+    implementation project(':fbjni')
 }